--- conflicted
+++ resolved
@@ -18,9 +18,5 @@
 .vscode
 .old
 .wip
-<<<<<<< HEAD
-=======
 .diego
->>>>>>> 8eab4895
-
 tools/output